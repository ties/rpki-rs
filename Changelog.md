--- conflicted
+++ resolved
@@ -6,12 +6,10 @@
 
 Bug Fixes
 
-<<<<<<< HEAD
 * Don’t refuse a rpkiNotify SIA in EE certificates in strict validation mode. 
   This was accidentally introduced by misreading the spec. ([#105])
-=======
-New
->>>>>>> fdf75b67
+
+New
 
 Dependencies
 

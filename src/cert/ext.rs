--- conflicted
+++ resolved
@@ -1,22 +1,15 @@
 //! X509 Extensions
 
-<<<<<<< HEAD
-use ber::{BitString, Captured, Mode, OctetString, Oid, Tag};
-use ber::{decode, encode};
-use ber::encode::PrimitiveContent;
-use crl;
-=======
-use bcder::{BitString, Captured, Mode, OctetString, Oid, Tag};
+use asres::AsResources;
+use bcder::{BitString, Captured, Mode, OctetString, Oid, Tag, Unsigned};
 use bcder::{decode, encode};
 use bcder::encode::PrimitiveContent;
->>>>>>> b98e8f89
 use bytes::Bytes;
+use cert::SubjectPublicKeyInfo;
+use crl;
 use ipres::IpResources;
-use asres::AsResources;
+use uri;
 use x509::update_once;
-use uri;
-use cert::SubjectPublicKeyInfo;
-use ber::Unsigned;
 
 
 //------------ Encoding ------------------------------------------------------
@@ -475,7 +468,7 @@
         encode::sequence(
             (
                 crl::oid::CE_CRL_NUMBER.encode(),
-                OctetString::encode_into_der(self.number.value())
+                OctetString::encode_wrapped(Mode::Der, self.number.encode())
             )
         )
     }
@@ -1030,7 +1023,7 @@
 pub mod tests {
 
     use super::*;
-    use ber::encode::Values;
+    use bcder::encode::Values;
 
     #[test]
     fn should_encode_basic_ca() {
